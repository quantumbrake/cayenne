"""
    Tests for kstoc function
"""

import numpy as np
import pytest

from pyssa.pyssa import get_kstoc, Na

<<<<<<< HEAD

@pytest.fixture
def setup_system():
    k_det = np.array([3.0])
    volume = 7.0
    return k_det, volume


class TestKstoc():
=======

@pytest.mark.usefixtures("setup_system")
class TestKstoc:
>>>>>>> bd9517a5

    def test_100(self, setup_system):
        k_det, volume = setup_system
        V_r = np.array([[1, 0, 0]])
        k_stoc = get_kstoc(k_det, V_r, volume)
        assert k_stoc == k_det

    def test_110(self, setup_system):
        k_det, volume = setup_system
        V_r = np.array([[1, 1, 0]])
        k_stoc = get_kstoc(k_det, V_r, volume, True)
        assert k_stoc == k_det / (Na * volume)

    def test_111(self, setup_system):
        k_det, volume = setup_system
        V_r = np.array([[1, 1, 1]])
        k_stoc = get_kstoc(k_det, V_r, volume, True)
        assert k_stoc == k_det / (Na * volume) ** 2

    def test_200(self, setup_system):
        k_det, volume = setup_system
        V_r = np.array([[2, 0, 0]])
        k_stoc = get_kstoc(k_det, V_r, volume, True)
        assert k_stoc == k_det * 2 / (Na * volume)

    def test_210(self, setup_system):
        k_det, volume = setup_system
        V_r = np.array([[2, 1, 0]])
        k_stoc = get_kstoc(k_det, V_r, volume, True)
        assert k_stoc == k_det * 2 / (Na * volume) ** 2

    def test_300(self, setup_system):
        k_det, volume = setup_system
        V_r = np.array([[3, 0, 0]])
<<<<<<< HEAD
        k_stoc = get_kstoc(k_det, V_r, volume)
        assert k_stoc == k_det * 6 / (Na * volume) ** 2
=======
        k_stoc = get_kstoc(k_det, V_r, volume, True)
        assert k_stoc == k_det * 6 / (Na * volume) ** 2

    def test_chemflag(self, setup_system):
        k_det, volume = setup_system
        V_r = np.array([[3, 0, 0]])
        k_stoc = get_kstoc(k_det, V_r, volume, True)
        assert k_stoc == k_det * 6 / (Na * volume) ** 2
        k_det, volume = setup_system
        V_r = np.array([[3, 0, 0]])
        k_stoc = get_kstoc(k_det, V_r, volume, False)
        assert k_stoc == k_det * 6 / (1 * volume) ** 2
>>>>>>> bd9517a5
<|MERGE_RESOLUTION|>--- conflicted
+++ resolved
@@ -7,21 +7,9 @@
 
 from pyssa.pyssa import get_kstoc, Na
 
-<<<<<<< HEAD
-
-@pytest.fixture
-def setup_system():
-    k_det = np.array([3.0])
-    volume = 7.0
-    return k_det, volume
-
-
-class TestKstoc():
-=======
 
 @pytest.mark.usefixtures("setup_system")
 class TestKstoc:
->>>>>>> bd9517a5
 
     def test_100(self, setup_system):
         k_det, volume = setup_system
@@ -56,10 +44,6 @@
     def test_300(self, setup_system):
         k_det, volume = setup_system
         V_r = np.array([[3, 0, 0]])
-<<<<<<< HEAD
-        k_stoc = get_kstoc(k_det, V_r, volume)
-        assert k_stoc == k_det * 6 / (Na * volume) ** 2
-=======
         k_stoc = get_kstoc(k_det, V_r, volume, True)
         assert k_stoc == k_det * 6 / (Na * volume) ** 2
 
@@ -71,5 +55,4 @@
         k_det, volume = setup_system
         V_r = np.array([[3, 0, 0]])
         k_stoc = get_kstoc(k_det, V_r, volume, False)
-        assert k_stoc == k_det * 6 / (1 * volume) ** 2
->>>>>>> bd9517a5
+        assert k_stoc == k_det * 6 / (1 * volume) ** 2