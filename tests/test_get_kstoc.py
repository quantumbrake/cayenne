--- conflicted
+++ resolved
@@ -7,21 +7,9 @@
 
 from pyssa.pyssa import get_kstoc, Na
 
-<<<<<<< HEAD
 
 @pytest.mark.usefixtures("setup_system")
 class TestKstoc:
-=======
-
-@pytest.fixture
-def setup_system():
-    k_det = np.array([3.0])
-    volume = 7.0
-    return k_det, volume
-
-
-class TestKstoc():
->>>>>>> e0916e24
 
     def test_100(self, setup_system):
         k_det, volume = setup_system
@@ -56,21 +44,15 @@
     def test_300(self, setup_system):
         k_det, volume = setup_system
         V_r = np.array([[3, 0, 0]])
-<<<<<<< HEAD
-        k_stoc = get_kstoc(k_det, V_r, volume)
-        assert k_stoc == k_det * 6 / (Na * volume) ** 2
-=======
         k_stoc = get_kstoc(k_det, V_r, volume, True)
         assert k_stoc == k_det * 6 / (Na * volume) ** 2
 
-    def test_chemflag(self):
-        k_det, volume = setup_system()
+    def test_chemflag(self, setup_system):
+        k_det, volume = setup_system
         V_r = np.array([[3, 0, 0]])
         k_stoc = get_kstoc(k_det, V_r, volume, True)
         assert k_stoc == k_det * 6 / (Na * volume) ** 2
-
-        k_det, volume = setup_system()
+        k_det, volume = setup_system
         V_r = np.array([[3, 0, 0]])
         k_stoc = get_kstoc(k_det, V_r, volume, False)
-        assert k_stoc == k_det * 6 / (1 * volume) ** 2
->>>>>>> e0916e24
+        assert k_stoc == k_det * 6 / (1 * volume) ** 2