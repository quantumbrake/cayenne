--- conflicted
+++ resolved
@@ -112,9 +112,8 @@
 
 
 # TODO: Implement a seed list and then use these tests
-<<<<<<< HEAD
 def test_bifurcation(setup_bifurcation):
-    V_r, V_p, k, X0 = setup_bifurcation
+    V_r, V_p, X0, k = setup_bifurcation
     count_excitation = 0
     n_runs = 100
     deviation_tolerance = 0.05
@@ -129,27 +128,6 @@
         if np.all(xt - np.array([0, 11, 0, 0]) == 0):
             count_excitation += 1
     assert np.abs(count_excitation / n_runs - 0.5) < deviation_tolerance
-=======
-# def test_bifurcation(setup_bifurcation):
-#     V_r, V_p, X0, k = setup_bifurcation
-#     count_excitation = 0
-#     n_runs = 1000
-#     deviation_tolerance = 0.05
-#     sim1 = Simulation(V_r, V_p, X0, k)
-#     sim2 = Simulation(V_r, V_p, X0, k)
-#     sim1.simulate(max_t=150, max_iter=1000, chem_flag=True, )
-#     sim2.simulate()
-# for ind in range(n_runs):
-#     _, Xt, _ = direct_naive(
-#         V_r, V_p, X0, k, max_t=150, max_iter=1000, seed=ind, chem_flag=True
-#     )
-#     assert np.all(Xt - np.array([0, 11, 0, 0]) == 0) or np.all(
-#         Xt - np.array([0, 0, 1, 10]) == 0
-#     )
-#     if np.all(Xt - np.array([0, 11, 0, 0]) == 0):
-#         count_excitation += 1
-# assert np.abs(count_excitation / n_runs - 0.5) < deviation_tolerance
->>>>>>> 5908a130
 
 
 # def test_long(setup_long):
