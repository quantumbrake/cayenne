--- conflicted
+++ resolved
@@ -75,36 +75,52 @@
         with pytest.raises(ValueError):
             direct_naive(V_r, V_p, X0, k, max_t=1, max_iter=100)
 
-<<<<<<< HEAD
     def test_reproduce(self, setup_basic):
         V_r, V_p, X0, k = setup_basic
-        [t1, Xt1, status1] = direct_naive(V_r, V_p, X0, k, max_t=1, max_iter=100, seed=0)
-        [t2, Xt2, status2] = direct_naive(V_r, V_p, X0, k, max_t=1, max_iter=100, seed=0)
-=======
-    def test_reproduce(self):
-        V_r, V_p, X0, k = setup_basic()
-        [t1, Xt1, status1] = direct_naive(V_r, V_p, X0, k, max_t=1,
-                                          max_iter=100, seed=0, chem_flag=True)
-        [t2, Xt2, status2] = direct_naive(V_r, V_p, X0, k, max_t=1,
-                                          max_iter=100, seed=0, chem_flag=True)
->>>>>>> e0916e24
+        [t1, Xt1, status1] = direct_naive(
+            V_r,
+            V_p,
+            X0,
+            k,
+            max_t=1,
+            max_iter=100,
+            seed=0,
+            chem_flag=True
+        )
+        [t2, Xt2, status2] = direct_naive(
+            V_r,
+            V_p,
+            X0,
+            k,
+            max_t=1,
+            max_iter=100,
+            seed=0,
+            chem_flag=True
+        )
         assert t1 == t2
         assert Xt1.all() == Xt2.all()
         assert status1 == status2
 
-<<<<<<< HEAD
     def test_reproduce_fail(self, setup_basic):
         V_r, V_p, X0, k = setup_basic
-        [t1, _, _] = direct_naive(V_r, V_p, X0, k, max_t=1, max_iter=100, seed=0)
-        [t2, _, _] = direct_naive(V_r, V_p, X0, k, max_t=1, max_iter=100, seed=1)
-=======
-    def test_reproduce_fail(self):
-        V_r, V_p, X0, k = setup_basic()
-        [t1, _, _] = direct_naive(V_r, V_p, X0, k, max_t=1, max_iter=100,
-                                  seed=0, chem_flag=True)
-        [t2, _, _] = direct_naive(V_r, V_p, X0, k, max_t=1, max_iter=100,
-                                  seed=1, chem_flag=True)
->>>>>>> e0916e24
+        [t1, _, _] = direct_naive(
+            V_r,
+            V_p,
+            X0,
+            k,
+            max_t=1,
+            max_iter=100,
+            seed=0
+        )
+        [t2, _, _] = direct_naive(
+            V_r,
+            V_p,
+            X0,
+            k,
+            max_t=1,
+            max_iter=100,
+            seed=1
+        )
         assert t1 != t2
 
 
@@ -114,12 +130,16 @@
     n_runs = 1000
     deviation_tolerance = 0.05
     for ind in range(n_runs):
-<<<<<<< HEAD
-        t, Xt, status = direct_naive(V_r, V_p, X0, k, max_t=150, max_iter=1000, seed=ind)
-=======
-        [_, Xt, _] = direct_naive(V_r, V_p, X0, k, max_t=150, max_iter=1000, seed=ind,
-                                  chem_flag=True)
->>>>>>> e0916e24
+        t, Xt, status = direct_naive(
+            V_r,
+            V_p,
+            X0,
+            k,
+            max_t=150,
+            max_iter=1000,
+            seed=ind,
+            chem_flag=True
+        )
         assert np.all(Xt - np.array([0, 11, 0, 0]) == 0) or np.all(Xt - np.array([0, 0, 1, 10]) == 0)
         if np.all(Xt - np.array([0, 11, 0, 0]) == 0):
             count_excitation += 1
