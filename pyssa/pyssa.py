"""
    Naive implementation of the Gillespie algorithm (Direct method)
"""

from typing import Tuple

import numpy as np


def direct_naive(
        V_r: np.ndarray,
        V_p: np.ndarray,
        X0: np.ndarray,
        k_det, max_t: float = 1.0,
        max_iter: int = 100,
        volume: float = 1.0,
) -> Tuple[float, np.ndarray, int]:
    """Naive implementation of the Direct method.

    A naive implementation of the Direct method of the SSA algorithm.

    Parameters
    ----------
    V_r : (nr, ns) ndarray
        A 2D array of the stoichiometric coefficients of the reactants.
        Reactions are rows and species are columns.
    V_p : (nr, ns) ndarray
        A 2D array of the stoichiometric coefficients of the products.
        Reactions are rows and species are columns.
    X0 : (ns,) ndarray
        A 1D array representing the initial state of the system.
    k_det : (nr,) ndarray
        A 1D array representing the deterministic rate constants of the
        system.
    max_t : float, optional
        The end time of the simulation. The default is `max_t`=1.0 units.
    max_iter : int, optional
        The maximum number of iterations of the simulation loop. The
        default is 100 iterations.
    volume : float, optional
        The volume of the reactor vessel which is important for second
        and higher order reactions. Defaults to 1 arbitrary units.

    Returns
    -------
    t : float
        End time of the simulation.
    Xt : ndarray
        System state at time `t` and initial.
    status : int
        Indicates the status of the simulation at exit.
            1 : Succesful completion, terminated when `max_iter`
            iterations reached.
            2 : Succesful completion, terminated when `max_t` croosed.
            3 : Succesful completion, terminated when all species
            went extinct.
            -1 : Failure, order greater than 3 detected.
            -2 : Failure, propensity zero without extinction.

    Raises
    ------
    ValueError
        If supplied with order > 3.

    References
    ----------

    .. [1] Gillespie, D.T., 1976. A general method for numerically
    simulating the stochastic time evolution of coupled chemical
    reactions. J. Comput. Phys. 22, 403–434.
    doi:10.1016/0021-9991(76)90041-3.
    .. [2] Cao, Y., Gillespie, D.T., Petzold, L.R., 2006.
    Efficient step size selection for the tau-leaping simulation
    method. J. Chem. Phys. 124, 044109. doi:10.1063/1.2159468
    .. [3] Gupta, A., 2013. Parameter estimation in deterministic
    and stochastic models of biological systems. University of
    Wisconsin-Madison.

    Examples
    --------
    >>> V_r = np.array([[1,0,0],[0,1,0]])
    >>> V_p = np.array([[0,1,0],[0,0,1]])
    >>> X0 = np.array([10,0,0])
    >>> k = np.array([1,1])
    >>> [_, _, status] = direct_naive(V_r, V_p, X0, k, max_t = 1, max_iter = 100)
    """

<<<<<<< HEAD
    Na = 6.023e23 # Avogadro's constant
    ite = 1 # Iteration counter
    t = 0 # Time in seconds
    nr = V_r.shape[0] # Number of reactions
    ns = V_r.shape[1] # Number of species

    if (nr != V_p.shape[0]) or (ns != V_p.shape[1]):
        raise ValueError('V_r and V_p should be the same shape.')

    if np.any(V_r<0):
        raise ValueError('V_r cannot have negative elements.')

    if np.any(V_p<0):
        raise ValueError('V_p cannot have negative elements.')

    if np.any(X0<0):
        raise ValueError('Initial numbers in X0 can\'t be negative.')

    if np.min(k_det) < 0:
        neg_indices = np.where(k_det<0)[0]
        raise ValueError('Rate constant(s) at position(s) '+str(neg_indices)+' are negative.')
# ADD TESTS FOR THESE SANITY CHECKS
    V = V_p-V_r # nr x ns
    Xt = np.copy(X0) # Number of species at time t
    Xtemp = np.zeros(nr) # Temporary X for updating
    kstoc = np.zeros(nr) # Stochastic rate constants
    orders = np.sum(V_r,1) # Order of rxn = number of reactants
    status = 0

    if np.max(orders) > 3:
        raise ValueError('Order greater than 3 detected.')

    if np.max(orders) >1:
=======
    Na = 6.023e23  # Avogadro's constant
    ite = 1  # Iteration counter
    t = 0  # Time in seconds
    nr = V_r.shape[0]  # Number of reactions
    ns = V_r.shape[1]  # Number of species
    V = V_p - V_r  # nr x ns
    Xt = np.copy(X0)  # Number of species at time t
    Xtemp = np.zeros(nr)  # Temporary X for updating
    kstoc = np.zeros(nr)  # Stochastic rate constants
    orders = np.sum(V_r, 1)  # Order of rxn = number of reactants
    status = 0

    if np.max(orders) > 3:
        raise RuntimeError('Order greater than 3 detected.')
    if np.max(orders) > 1:
>>>>>>> e405d97b
        raise RuntimeWarning('Order greater than 1, using volume = ', volume)

    # Determine kstoc from kdet and the highest order or reactions
    for ind in range(nr):
        # If highest order is 3
        if np.max(V_r[ind, :]) == 3:
            kstoc[ind] = k_det[ind] * 6 / np.power(Na * volume, 3)
        elif np.max(V_r[ind, :]) == 2:  # Highest order is 2
            kstoc[ind] = k_det[ind] * 2 / np.power(Na * volume, orders[ind])
        else:
            kstoc[ind] = k_det[ind]
    prop = np.copy(kstoc)  # Vector of propensities

    while ite < max_iter:
        # Calculate propensities
        for ind1 in range(nr):
            for ind2 in range(ns):
                # prop = kstoc * product of (number raised to order)
                prop[ind1] *= np.power(Xt[ind2], V_r[ind1, ind2])
        # Roulette wheel
<<<<<<< HEAD
        [choice,status] = roulette_selection(prop,Xt)
        if status == 0:
            Xtemp = Xt + V[choice,:]
        else:
            return [t,Xt,status]
        print(Xt, Xtemp)
        print("-------------------------------------------------")
=======
        prop0 = np.sum(prop)  # Sum of propensities
        if prop0 == 0:
            if np.sum(Xt) == 0:
                status = 3
                return t, Xt, status
            else:
                t, Xt = 0, 0
                status = -2
                return t, Xt, status
        prop = prop / prop0  # Normalize propensities to be < 1
        # Concatenate 0 to list of probabilities
        probs = [0] + list(np.cumsum(prop))
        r1 = np.random.rand()  # Roll the wheel
        # Identify where it lands and update that reaction
        for ind1 in range(nr + 1):
            if r1 <= probs[ind1]:
                Xtemp = Xt + V[ind1 - 1, :]
                break
        print(Xt, Xtemp, probs)
        print('-' * 80)
        prop = np.copy(kstoc)
        ite += 1
>>>>>>> e405d97b
        # If negative species produced, reject step
        if np.min(Xtemp) < 0:
            continue
        # Update Xt and t
        else:
            Xt = Xtemp
            r2 = np.random.rand()
<<<<<<< HEAD
            t += 1/np.sum(prop) * np.log(1/r2)
            if t>max_t:
                status = 2
                print("Reached maximum time (t = )",t)
                return [t, Xt, status]
        prop = np.copy(kstoc)
        ite += 1
    status = 1
    return [t, Xt, status]

def roulette_selection(prop_list, Xt):
    r"""Perform roulette selection on the list of propensities.

    Return the index of the selected reaction (`choice`) by performing
    Roulette selection on the given list of reaction propensities.

    Parameters
    ----------
    prop : array_like
        A 1D array of the propensities of the reactions.

    Returns
    -------
    choice : int
        Index of the chosen reaction.
    status : int
        Status of the simulation as described in `direct_naive`.

    Examples
    --------
    >>>

    """
    prop = np.copy(prop_list)
    prop0 = np.sum(prop) # Sum of propensities
    if prop0 == 0:
        if np.sum(Xt) == 0:
            status = 3
            return [-1, status]
        else:
            status = -2
            return [-1, status]
    prop = prop/prop0 # Normalize propensities to be < 1
    # Concatenate 0 to list of probabilities
    probs = [0]+list(np.cumsum(prop))
    r1 = np.random.rand() # Roll the wheel
    # Identify where it lands and update that reaction
    for ind1 in range(len(probs)):
        if r1 <= probs[ind1]:
            choice = ind1-1
            break
    return [choice, 0]
=======
            t += 1 / prop0 * np.log(1 / r2)
            if t > max_t:
                status = 2
                print("Reached maximum time (t = )", t)
                return t, Xt, status
    status = 1
    return t, Xt, status
>>>>>>> e405d97b
<|MERGE_RESOLUTION|>--- conflicted
+++ resolved
@@ -85,46 +85,28 @@
     >>> [_, _, status] = direct_naive(V_r, V_p, X0, k, max_t = 1, max_iter = 100)
     """
 
-<<<<<<< HEAD
-    Na = 6.023e23 # Avogadro's constant
-    ite = 1 # Iteration counter
-    t = 0 # Time in seconds
-    nr = V_r.shape[0] # Number of reactions
-    ns = V_r.shape[1] # Number of species
-
-    if (nr != V_p.shape[0]) or (ns != V_p.shape[1]):
-        raise ValueError('V_r and V_p should be the same shape.')
-
-    if np.any(V_r<0):
-        raise ValueError('V_r cannot have negative elements.')
-
-    if np.any(V_p<0):
-        raise ValueError('V_p cannot have negative elements.')
-
-    if np.any(X0<0):
-        raise ValueError('Initial numbers in X0 can\'t be negative.')
-
-    if np.min(k_det) < 0:
-        neg_indices = np.where(k_det<0)[0]
-        raise ValueError('Rate constant(s) at position(s) '+str(neg_indices)+' are negative.')
-# ADD TESTS FOR THESE SANITY CHECKS
-    V = V_p-V_r # nr x ns
-    Xt = np.copy(X0) # Number of species at time t
-    Xtemp = np.zeros(nr) # Temporary X for updating
-    kstoc = np.zeros(nr) # Stochastic rate constants
-    orders = np.sum(V_r,1) # Order of rxn = number of reactants
-    status = 0
-
-    if np.max(orders) > 3:
-        raise ValueError('Order greater than 3 detected.')
-
-    if np.max(orders) >1:
-=======
     Na = 6.023e23  # Avogadro's constant
     ite = 1  # Iteration counter
     t = 0  # Time in seconds
     nr = V_r.shape[0]  # Number of reactions
     ns = V_r.shape[1]  # Number of species
+
+    if (nr != V_p.shape[0]) or (ns != V_p.shape[1]):
+        raise ValueError('V_r and V_p should be the same shape.')
+
+    if np.any(V_r<0):
+        raise ValueError('V_r cannot have negative elements.')
+
+    if np.any(V_p<0):
+        raise ValueError('V_p cannot have negative elements.')
+
+    if np.any(X0<0):
+        raise ValueError('Initial numbers in X0 can\'t be negative.')
+
+    if np.min(k_det) < 0:
+        neg_indices = np.where(k_det<0)[0]
+        raise ValueError('Rate constant(s) at position(s) '+str(neg_indices)+' are negative.')
+# ADD TESTS FOR THESE SANITY CHECKS
     V = V_p - V_r  # nr x ns
     Xt = np.copy(X0)  # Number of species at time t
     Xtemp = np.zeros(nr)  # Temporary X for updating
@@ -133,9 +115,9 @@
     status = 0
 
     if np.max(orders) > 3:
-        raise RuntimeError('Order greater than 3 detected.')
+        raise ValueError('Order greater than 3 detected.')
+
     if np.max(orders) > 1:
->>>>>>> e405d97b
         raise RuntimeWarning('Order greater than 1, using volume = ', volume)
 
     # Determine kstoc from kdet and the highest order or reactions
@@ -156,38 +138,13 @@
                 # prop = kstoc * product of (number raised to order)
                 prop[ind1] *= np.power(Xt[ind2], V_r[ind1, ind2])
         # Roulette wheel
-<<<<<<< HEAD
-        [choice,status] = roulette_selection(prop,Xt)
+        [choice, status] = roulette_selection(prop,Xt)
         if status == 0:
-            Xtemp = Xt + V[choice,:]
-        else:
-            return [t,Xt,status]
+            Xtemp = Xt + V[choice, :]
+        else:
+            return t, Xt, status
         print(Xt, Xtemp)
-        print("-------------------------------------------------")
-=======
-        prop0 = np.sum(prop)  # Sum of propensities
-        if prop0 == 0:
-            if np.sum(Xt) == 0:
-                status = 3
-                return t, Xt, status
-            else:
-                t, Xt = 0, 0
-                status = -2
-                return t, Xt, status
-        prop = prop / prop0  # Normalize propensities to be < 1
-        # Concatenate 0 to list of probabilities
-        probs = [0] + list(np.cumsum(prop))
-        r1 = np.random.rand()  # Roll the wheel
-        # Identify where it lands and update that reaction
-        for ind1 in range(nr + 1):
-            if r1 <= probs[ind1]:
-                Xtemp = Xt + V[ind1 - 1, :]
-                break
-        print(Xt, Xtemp, probs)
         print('-' * 80)
-        prop = np.copy(kstoc)
-        ite += 1
->>>>>>> e405d97b
         # If negative species produced, reject step
         if np.min(Xtemp) < 0:
             continue
@@ -195,16 +152,15 @@
         else:
             Xt = Xtemp
             r2 = np.random.rand()
-<<<<<<< HEAD
-            t += 1/np.sum(prop) * np.log(1/r2)
-            if t>max_t:
+            t += 1 / np.sum(prop) * np.log(1 / r2)
+            if t > max_t:
                 status = 2
                 print("Reached maximum time (t = )",t)
-                return [t, Xt, status]
+                return t, Xt, status
         prop = np.copy(kstoc)
         ite += 1
     status = 1
-    return [t, Xt, status]
+    return t, Xt, status
 
 def roulette_selection(prop_list, Xt):
     r"""Perform roulette selection on the list of propensities.
@@ -230,7 +186,7 @@
 
     """
     prop = np.copy(prop_list)
-    prop0 = np.sum(prop) # Sum of propensities
+    prop0 = np.sum(prop)  # Sum of propensities
     if prop0 == 0:
         if np.sum(Xt) == 0:
             status = 3
@@ -238,22 +194,13 @@
         else:
             status = -2
             return [-1, status]
-    prop = prop/prop0 # Normalize propensities to be < 1
+    prop = prop / prop0  # Normalize propensities to be < 1
     # Concatenate 0 to list of probabilities
     probs = [0]+list(np.cumsum(prop))
     r1 = np.random.rand() # Roll the wheel
     # Identify where it lands and update that reaction
     for ind1 in range(len(probs)):
         if r1 <= probs[ind1]:
-            choice = ind1-1
+            choice = ind1 - 1
             break
-    return [choice, 0]
-=======
-            t += 1 / prop0 * np.log(1 / r2)
-            if t > max_t:
-                status = 2
-                print("Reached maximum time (t = )", t)
-                return t, Xt, status
-    status = 1
-    return t, Xt, status
->>>>>>> e405d97b
+    return [choice, 0]