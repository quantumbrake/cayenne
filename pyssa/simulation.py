--- conflicted
+++ resolved
@@ -265,25 +265,6 @@
                     )
                 )
                 algo = tau_adaptive
-<<<<<<< HEAD
-        elif algorithm == "direct_cython":
-            for index in range(n_rep):
-                algo_args.append(
-                    (
-                        self._react_stoic,
-                        self._prod_stoic,
-                        self._init_state,
-                        self._k_det,
-                        max_t,
-                        max_iter,
-                        volume,
-                        sim_seeds[index],
-                        self._chem_flag,
-                    )
-                )
-                algo = direct_cython
-=======
->>>>>>> 3a0c73d6
         else:
             raise ValueError("Requested algorithm not supported")
         algo_func = partial(wrapper, func=algo)
