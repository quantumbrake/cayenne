--- conflicted
+++ resolved
@@ -239,7 +239,6 @@
                 tlist.append(t)
                 xlist.append(X)
                 status_list.append(status)
-<<<<<<< HEAD
             self._results = Results(tlist, xlist, status_list, algorithm, seed)
         elif algorithm == "tau_adaptive":
             if "epsilon" in kwargs.keys():
@@ -270,9 +269,7 @@
             self._results = Results(tlist, xlist, status_list, algorithm, seed)
         else:
             raise ValueError("Requested algorithm not supported")
-=======
-        self._results = Results(tlist, xlist, status_list, algorithm, seed)
->>>>>>> 69064322
+
 
     def plot(self, plot_indices: list = None, disp: bool = True, names: list = None):
         """
