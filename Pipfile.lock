--- conflicted
+++ resolved
@@ -1,11 +1,7 @@
 {
     "_meta": {
         "hash": {
-<<<<<<< HEAD
             "sha256": "d79cc075493cfe180f14c47bf887bb9340a21f2181df1485b21d74cc607e564f"
-=======
-            "sha256": "5ee1d09f8e581cc1e5f9dc20604e8b578eafb28cd6f6d45241c9d2ee542b9dd9"
->>>>>>> 337b0faa
         },
         "pipfile-spec": 6,
         "requires": {
@@ -113,10 +109,11 @@
         },
         "atomicwrites": {
             "hashes": [
-                "sha256:240831ea22da9ab882b551b31d4225591e5e447a68c5e188db5b89ca1d487585",
-                "sha256:a24da68318b08ac9c9c45029f4a10371ab5b20e4226738e150e6e7c571630ae6"
-            ],
-            "version": "==1.1.5"
+                "sha256:0312ad34fcad8fac3704d441f7b317e50af620823353ec657a53e981f92920c0",
+                "sha256:ec9ae8adaae229e4f8446952d204a3e4b5fdd2d099f9be3aaf556120135fb3ee"
+            ],
+            "markers": "python_version != '3.0.*' and python_version != '3.3.*' and python_version != '3.2.*' and python_version != '3.1.*' and python_version >= '2.7'",
+            "version": "==1.2.1"
         },
         "attrs": {
             "hashes": [
@@ -156,10 +153,10 @@
         },
         "certifi": {
             "hashes": [
-                "sha256:4c1d68a1408dd090d2f3a869aa94c3947cc1d967821d1ed303208c9f41f0f2f4",
-                "sha256:b6e8b28b2b7e771a41ecdd12d4d43262ecab52adebbafa42c77d6b57fb6ad3a4"
-            ],
-            "version": "==2018.8.13"
+                "sha256:376690d6f16d32f9d1fe8932551d80b23e9d393a8578c5633a2ed39a64861638",
+                "sha256:456048c7e371c089d0a77a5212fb37a2c2dce1e24146e3b7e0261736aaeaa22a"
+            ],
+            "version": "==2018.8.24"
         },
         "chardet": {
             "hashes": [
@@ -259,11 +256,10 @@
         },
         "ipykernel": {
             "hashes": [
-                "sha256:395f020610e33ffa0b0c9c0cd1a1d927d51ab9aa9f30a7ae36bb0c908a33e89c",
-                "sha256:935941dba29d856eee34b8b5261d971bd5012547239ed73ddfff099143748c37",
-                "sha256:c091449dd0fad7710ddd9c4a06e8b9e15277da306590bc07a3a1afa6b4453c8f"
-            ],
-            "version": "==4.8.2"
+                "sha256:a706b975376efef98b70e10cd167ab9506cf08a689d689a3c7daf344c15040f6",
+                "sha256:c5a498c70f7765c34f3397cf943b069057f5bef4e0218e4cfbb733e9f38fa5fa"
+            ],
+            "version": "==4.9.0"
         },
         "ipython": {
             "hashes": [
@@ -511,11 +507,11 @@
         },
         "py": {
             "hashes": [
-                "sha256:3fd59af7435864e1a243790d322d763925431213b6b8529c6ca71081ace3bbf7",
-                "sha256:e31fb2767eb657cbde86c454f02e99cb846d3cd9d61b318525140214fdc0e98e"
-            ],
-            "markers": "python_version >= '2.7' and python_version != '3.0.*' and python_version != '3.1.*' and python_version != '3.3.*' and python_version != '3.2.*'",
-            "version": "==1.5.4"
+                "sha256:06a30435d058473046be836d3fc4f27167fd84c45b99704f2fb5509ef61f9af1",
+                "sha256:50402e9d1c9005d759426988a492e0edaadb7f4e68bcddfea586bc7432d009c6"
+            ],
+            "markers": "python_version != '3.0.*' and python_version != '3.3.*' and python_version != '3.2.*' and python_version != '3.1.*' and python_version >= '2.7'",
+            "version": "==1.6.0"
         },
         "pycodestyle": {
             "hashes": [
@@ -555,11 +551,11 @@
         },
         "pytest": {
             "hashes": [
-                "sha256:3459a123ad5532852d36f6f4501dfe1acf4af1dd9541834a164666aa40395b02",
-                "sha256:96bfd45dbe863b447a3054145cd78a9d7f31475d2bce6111b133c0cc4f305118"
-            ],
-            "index": "pypi",
-            "version": "==3.7.2"
+                "sha256:2d7c49e931316cc7d1638a3e5f54f5d7b4e5225972b3c9838f3584788d27f349",
+                "sha256:ad0c7db7b5d4081631e0155f5c61b80ad76ce148551aaafe3a718d65a7508b18"
+            ],
+            "index": "pypi",
+            "version": "==3.7.4"
         },
         "pytest-cov": {
             "hashes": [
@@ -682,11 +678,11 @@
         },
         "sphinx": {
             "hashes": [
-                "sha256:71531900af3f68625a29c4e00381bee8f85255219a3d500a3e255076a45b735e",
-                "sha256:a3defde5e17b5bc2aa21820674409287acc4d56bf8d009213d275e4b9d0d490d"
-            ],
-            "index": "pypi",
-            "version": "==1.7.7"
+                "sha256:a07050845cc9a2f4026a6035cc8ed795a5ce7be6528bbc82032385c10807dfe7",
+                "sha256:d719de667218d763e8fd144b7fcfeefd8d434a6201f76bf9f0f0c1fa6f47fcdb"
+            ],
+            "index": "pypi",
+            "version": "==1.7.8"
         },
         "sphinxcontrib-websupport": {
             "hashes": [
@@ -785,10 +781,10 @@
         },
         "watchdog": {
             "hashes": [
-                "sha256:7e65882adb7746039b6f3876ee174952f8eaaa34491ba34333ddf1fe35de4162"
-            ],
-            "index": "pypi",
-            "version": "==0.8.3"
+                "sha256:965f658d0732de3188211932aeb0bb457587f04f63ab4c1e33eab878e9de961d"
+            ],
+            "index": "pypi",
+            "version": "==0.9.0"
         },
         "wcwidth": {
             "hashes": [
