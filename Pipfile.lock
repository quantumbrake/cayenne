{
    "_meta": {
        "hash": {
            "sha256": "d79cc075493cfe180f14c47bf887bb9340a21f2181df1485b21d74cc607e564f"
        },
        "pipfile-spec": 6,
        "requires": {
            "python_version": "3.6"
        },
        "sources": [
            {
                "name": "pypi",
                "url": "https://pypi.org/simple",
                "verify_ssl": true
            }
        ]
    },
    "default": {
        "cython": {
            "hashes": [
                "sha256:022592d419fc754509d0e0461eb2958dbaa45fb60d51c8a61778c58994edbe36",
                "sha256:07659f4c57582104d9486c071de512fbd7e087a3a630535298442cc0e20a3f5a",
                "sha256:13c73e2ffa93a615851e03fad97591954d143b5b62361b9adef81f46a31cd8ef",
                "sha256:13eab5a2835a84ff62db343035603044c908d2b3b6eec09d67fdf9970acf7ac9",
                "sha256:183b35a48f58862c4ec1e821f07bb7b1156c8c8559c85c32ae086f28947474eb",
                "sha256:2f526b0887128bf20ab2acc905a975f62b5a04ab2f63ecbe5a30fc28285d0e0c",
                "sha256:32de8637f5e6c5a76667bc7c8fc644bd9314dc19af36db8ce30a0b92ada0f642",
                "sha256:4172c183ef4fb2ace6a29cdf7fc9200c5a471a7f775ff691975b774bd9ed3ad2",
                "sha256:553956ec06ecbd731ef0c538eb28a5b46bedea7ab89b18237ff28b4b99d65eee",
                "sha256:660eeb6870687fd3eda91e00ba4e72220545c254c8c4d967fd0c910f4fbb8cbc",
                "sha256:693a8619ef066ece055ed065a15cf440f9d3ebd1bca60e87ea19144833756433",
                "sha256:759c799e9ef418f163b5412e295e14c0a48fe3b4dcba9ab8aab69e9f511cfefd",
                "sha256:827d3a91b7a7c31ce69e5974496fd9a8ba28eb498b988affb66d0d30de11d934",
                "sha256:87e57b5d730cfab225d95e7b23abbc0c6f77598bd66639e93c73ce8afbae6f38",
                "sha256:9400e5db8383346b0694a3e794d8bded18a27b21123516dcdf4b79d7ec28e98b",
                "sha256:9ec27681c5b1b457aacb1cbda5db04aa28b76da2af6e1e1fd15f233eafe6a0b0",
                "sha256:ae4784f040a3313c8bd00c8d04934b7ade63dc59692d8f00a5235be8ed72a445",
                "sha256:b2ba8310ebd3c0e0b884d5e95bbd99d467d6af922acd1e44fe4b819839b2150e",
                "sha256:b64575241f64f6ec005a4d4137339fb0ba5e156e826db2fdb5f458060d9979e0",
                "sha256:c78ad0df75a9fc03ab28ca1b950c893a208c451a18f76796c3e25817d6994001",
                "sha256:cdbb917e41220bd3812234dbe59d15391adbc2c5d91ae11a5273aab9e32ba7ec",
                "sha256:d2223a80c623e2a8e97953ab945dfaa9385750a494438dcb55562eb1ddd9565a",
                "sha256:e22f21cf92a9f8f007a280e3b3462c886d9068132a6c698dec10ad6125e3ca1e",
                "sha256:ea5c16c48e561f4a6f6b8c24807494b77a79e156b8133521c400f22ca712101b",
                "sha256:ee7a9614d51fe16e32ca5befe72e0808baff481791728449d0b17c8b0fe29eb9",
                "sha256:ef86de9299e4ab2ebb129fb84b886bf40b9aced9807c6d6d5f28b46fb905f82c",
                "sha256:f3e4860f5458a9875caa3de65e255720c0ed2ce71f0bcdab02497b32104f9db8",
                "sha256:fc6c20a8ac22202a779ad4c59756647be0826993d2151a03c015e76d2368ae5f"
            ],
            "index": "pypi",
            "version": "==0.28.5"
        },
        "numpy": {
            "hashes": [
                "sha256:1c362ad12dd09a43b348bb28dd2295dd9cdf77f41f0f45965e04ba97f525b864",
                "sha256:2156a06bd407918df4ac0122df6497a9c137432118f585e5b17d543e593d1587",
                "sha256:24e4149c38489b51fc774b1e1faa9103e82f73344d7a00ba66f6845ab4769f3f",
                "sha256:340ec1697d9bb3a9c464028af7a54245298502e91178bddb4c37626d36e197b7",
                "sha256:35db8d419345caa4eeaa65cd63f34a15208acd87530a30f0bc25fc84f55c8c80",
                "sha256:361370e9b7f5e44c41eee29f2bb5cb3b755abb4b038bce6d6cbe08db7ff9cb74",
                "sha256:36e8dcd1813ca92ce7e4299120cee6c03adad33d89b54862c1b1a100443ac399",
                "sha256:378378973546ecc1dfaf9e24c160d683dd04df871ecd2dcc86ce658ca20f92c0",
                "sha256:419e6faee16097124ee627ed31572c7e80a1070efa25260b78097cca240e219a",
                "sha256:4287104c24e6a09b9b418761a1e7b1bbde65105f110690ca46a23600a3c606b8",
                "sha256:549f3e9778b148a47f4fb4682955ed88057eb627c9fe5467f33507c536deda9d",
                "sha256:5e359e9c531075220785603e5966eef20ccae9b3b6b8a06fdfb66c084361ce92",
                "sha256:5ee7f3dbbdba0da75dec7e94bd7a2b10fe57a83e1b38e678200a6ad8e7b14fdc",
                "sha256:62d55e96ec7b117d3d5e618c15efcf769e70a6effaee5842857b64fb4883887a",
                "sha256:719b6789acb2bc86ea9b33a701d7c43dc2fc56d95107fd3c5b0a8230164d4dfb",
                "sha256:7a70f2b60d48828cba94a54a8776b61a9c2657a803d47f5785f8062e3a9c7c55",
                "sha256:7b9e37f194f8bcdca8e9e6af92e2cbad79e360542effc2dd6b98d63955d8d8a3",
                "sha256:83b8fc18261b70f45bece2d392537c93dc81eb6c539a16c9ac994c47fc79f09a",
                "sha256:9473ad28375710ab18378e72b59422399b27e957e9339c413bf00793b4b12df0",
                "sha256:95b085b253080e5d09f7826f5e27dce067bae813a132023a77b739614a29de6e",
                "sha256:98b86c62c08c2e5dc98a9c856d4a95329d11b1c6058cb9b5191d5ea6891acd09",
                "sha256:a3bd01d6d3ed3d7c06d7f9979ba5d68281f15383fafd53b81aa44b9191047cf8",
                "sha256:c81a6afc1d2531a9ada50b58f8c36197f8418ef3d0611d4c1d7af93fdcda764f",
                "sha256:ce75ed495a746e3e78cfa22a77096b3bff2eda995616cb7a542047f233091268",
                "sha256:dae8618c0bcbfcf6cf91350f8abcdd84158323711566a8c5892b5c7f832af76f",
                "sha256:df0b02c6705c5d1c25cc35c7b5d6b6f9b3b30833f9d178843397ae55ecc2eebb",
                "sha256:e3660744cda0d94b90141cdd0db9308b958a372cfeee8d7188fdf5ad9108ea82",
                "sha256:f2362d0ca3e16c37782c1054d7972b8ad2729169567e3f0f4e5dd3cdf85f188e"
            ],
            "index": "pypi",
            "version": "==1.15.1"
        }
    },
    "develop": {
        "alabaster": {
            "hashes": [
                "sha256:674bb3bab080f598371f4443c5008cbfeb1a5e622dd312395d2d82af2c54c456",
                "sha256:b63b1f4dc77c074d386752ec4a8a7517600f6c0db8cd42980cae17ab7b3275d7"
            ],
            "version": "==0.7.11"
        },
        "argh": {
            "hashes": [
                "sha256:a9b3aaa1904eeb78e32394cd46c6f37ac0fb4af6dc488daa58971bdc7d7fcaf3",
                "sha256:e9535b8c84dc9571a48999094fda7f33e63c3f1b74f3e5f3ac0105a58405bb65"
            ],
            "version": "==0.26.2"
        },
        "astroid": {
            "hashes": [
                "sha256:292fa429e69d60e4161e7612cb7cc8fa3609e2e309f80c224d93a76d5e7b58be",
                "sha256:c7013d119ec95eb626f7a2011f0b63d0c9a095df9ad06d8507b37084eada1a8d"
            ],
            "version": "==2.0.4"
        },
        "atomicwrites": {
            "hashes": [
                "sha256:0312ad34fcad8fac3704d441f7b317e50af620823353ec657a53e981f92920c0",
                "sha256:ec9ae8adaae229e4f8446952d204a3e4b5fdd2d099f9be3aaf556120135fb3ee"
            ],
            "markers": "python_version != '3.0.*' and python_version != '3.3.*' and python_version != '3.2.*' and python_version != '3.1.*' and python_version >= '2.7'",
            "version": "==1.2.1"
        },
        "attrs": {
            "hashes": [
                "sha256:4b90b09eeeb9b88c35bc642cbac057e45a5fd85367b985bd2809c62b7b939265",
                "sha256:e0d0eb91441a3b53dab4d9b743eafc1ac44476296a2053b6ca3af0b139faf87b"
            ],
            "version": "==18.1.0"
        },
        "babel": {
            "hashes": [
                "sha256:6778d85147d5d85345c14a26aada5e478ab04e39b078b0745ee6870c2b5cf669",
                "sha256:8cba50f48c529ca3fa18cf81fa9403be176d374ac4d60738b839122dfaaa3d23"
            ],
            "version": "==2.6.0"
        },
        "backcall": {
            "hashes": [
                "sha256:38ecd85be2c1e78f77fd91700c76e14667dc21e2713b63876c0eb901196e01e4",
                "sha256:bbbf4b1e5cd2bdb08f915895b51081c041bac22394fdfcfdfbe9f14b77c08bf2"
            ],
            "version": "==0.1.0"
        },
        "bleach": {
            "hashes": [
                "sha256:0ee95f6167129859c5dce9b1ca291ebdb5d8cd7e382ca0e237dfd0dad63f63d8",
                "sha256:24754b9a7d530bf30ce7cbc805bc6cce785660b4a10ff3a43633728438c105ab"
            ],
            "version": "==2.1.4"
        },
        "bumpversion": {
            "hashes": [
                "sha256:6744c873dd7aafc24453d8b6a1a0d6d109faf63cd0cd19cb78fd46e74932c77e",
                "sha256:6753d9ff3552013e2130f7bc03c1007e24473b4835952679653fb132367bdd57"
            ],
            "index": "pypi",
            "version": "==0.5.3"
        },
        "certifi": {
            "hashes": [
                "sha256:376690d6f16d32f9d1fe8932551d80b23e9d393a8578c5633a2ed39a64861638",
                "sha256:456048c7e371c089d0a77a5212fb37a2c2dce1e24146e3b7e0261736aaeaa22a"
            ],
            "version": "==2018.8.24"
        },
        "chardet": {
            "hashes": [
                "sha256:84ab92ed1c4d4f16916e05906b6b75a6c0fb5db821cc65e70cbd64a3e2a5eaae",
                "sha256:fc323ffcaeaed0e0a02bf4d117757b98aed530d9ed4531e3e15460124c106691"
            ],
            "version": "==3.0.4"
        },
        "coverage": {
            "hashes": [
                "sha256:03481e81d558d30d230bc12999e3edffe392d244349a90f4ef9b88425fac74ba",
                "sha256:0b136648de27201056c1869a6c0d4e23f464750fd9a9ba9750b8336a244429ed",
                "sha256:10a46017fef60e16694a30627319f38a2b9b52e90182dddb6e37dcdab0f4bf95",
                "sha256:198626739a79b09fa0a2f06e083ffd12eb55449b5f8bfdbeed1df4910b2ca640",
                "sha256:23d341cdd4a0371820eb2b0bd6b88f5003a7438bbedb33688cd33b8eae59affd",
                "sha256:28b2191e7283f4f3568962e373b47ef7f0392993bb6660d079c62bd50fe9d162",
                "sha256:2a5b73210bad5279ddb558d9a2bfedc7f4bf6ad7f3c988641d83c40293deaec1",
                "sha256:2eb564bbf7816a9d68dd3369a510be3327f1c618d2357fa6b1216994c2e3d508",
                "sha256:337ded681dd2ef9ca04ef5d93cfc87e52e09db2594c296b4a0a3662cb1b41249",
                "sha256:3a2184c6d797a125dca8367878d3b9a178b6fdd05fdc2d35d758c3006a1cd694",
                "sha256:3c79a6f7b95751cdebcd9037e4d06f8d5a9b60e4ed0cd231342aa8ad7124882a",
                "sha256:3d72c20bd105022d29b14a7d628462ebdc61de2f303322c0212a054352f3b287",
                "sha256:3eb42bf89a6be7deb64116dd1cc4b08171734d721e7a7e57ad64cc4ef29ed2f1",
                "sha256:4635a184d0bbe537aa185a34193898eee409332a8ccb27eea36f262566585000",
                "sha256:56e448f051a201c5ebbaa86a5efd0ca90d327204d8b059ab25ad0f35fbfd79f1",
                "sha256:5a13ea7911ff5e1796b6d5e4fbbf6952381a611209b736d48e675c2756f3f74e",
                "sha256:69bf008a06b76619d3c3f3b1983f5145c75a305a0fea513aca094cae5c40a8f5",
                "sha256:6bc583dc18d5979dc0f6cec26a8603129de0304d5ae1f17e57a12834e7235062",
                "sha256:701cd6093d63e6b8ad7009d8a92425428bc4d6e7ab8d75efbb665c806c1d79ba",
                "sha256:7608a3dd5d73cb06c531b8925e0ef8d3de31fed2544a7de6c63960a1e73ea4bc",
                "sha256:76ecd006d1d8f739430ec50cc872889af1f9c1b6b8f48e29941814b09b0fd3cc",
                "sha256:7aa36d2b844a3e4a4b356708d79fd2c260281a7390d678a10b91ca595ddc9e99",
                "sha256:7d3f553904b0c5c016d1dad058a7554c7ac4c91a789fca496e7d8347ad040653",
                "sha256:7e1fe19bd6dce69d9fd159d8e4a80a8f52101380d5d3a4d374b6d3eae0e5de9c",
                "sha256:8c3cb8c35ec4d9506979b4cf90ee9918bc2e49f84189d9bf5c36c0c1119c6558",
                "sha256:9d6dd10d49e01571bf6e147d3b505141ffc093a06756c60b053a859cb2128b1f",
                "sha256:be6cfcd8053d13f5f5eeb284aa8a814220c3da1b0078fa859011c7fffd86dab9",
                "sha256:c1bb572fab8208c400adaf06a8133ac0712179a334c09224fb11393e920abcdd",
                "sha256:de4418dadaa1c01d497e539210cb6baa015965526ff5afc078c57ca69160108d",
                "sha256:e05cb4d9aad6233d67e0541caa7e511fa4047ed7750ec2510d466e806e0255d6",
                "sha256:f3f501f345f24383c0000395b26b726e46758b71393267aeae0bd36f8b3ade80"
            ],
            "index": "pypi",
            "version": "==4.5.1"
        },
        "decorator": {
            "hashes": [
                "sha256:2c51dff8ef3c447388fe5e4453d24a2bf128d3a4c32af3fabef1f01c6851ab82",
                "sha256:c39efa13fbdeb4506c476c9b3babf6a718da943dab7811c206005a4a956c080c"
            ],
            "version": "==4.3.0"
        },
        "docutils": {
            "hashes": [
                "sha256:02aec4bd92ab067f6ff27a38a38a41173bf01bed8f89157768c1573f53e474a6",
                "sha256:51e64ef2ebfb29cae1faa133b3710143496eca21c530f3f71424d77687764274",
                "sha256:7a4bd47eaf6596e1295ecb11361139febe29b084a87bf005bf899f9a42edc3c6"
            ],
            "version": "==0.14"
        },
        "entrypoints": {
            "hashes": [
                "sha256:10ad569bb245e7e2ba425285b9fa3e8178a0dc92fc53b1e1c553805e15a8825b",
                "sha256:d2d587dde06f99545fb13a383d2cd336a8ff1f359c5839ce3a64c917d10c029f"
            ],
            "markers": "python_version >= '2.7'",
            "version": "==0.2.3"
        },
        "flake8": {
            "hashes": [
                "sha256:7253265f7abd8b313e3892944044a365e3f4ac3fcdcfb4298f55ee9ddf188ba0",
                "sha256:c7841163e2b576d435799169b78703ad6ac1bbb0f199994fc05f700b2a90ea37"
            ],
            "index": "pypi",
            "version": "==3.5.0"
        },
        "html5lib": {
            "hashes": [
                "sha256:20b159aa3badc9d5ee8f5c647e5efd02ed2a66ab8d354930bd9ff139fc1dc0a3",
                "sha256:66cb0dcfdbbc4f9c3ba1a63fdb511ffdbd4f513b2b6d81b80cd26ce6b3fb3736"
            ],
            "version": "==1.0.1"
        },
        "idna": {
            "hashes": [
                "sha256:156a6814fb5ac1fc6850fb002e0852d56c0c8d2531923a51032d1b70760e186e",
                "sha256:684a38a6f903c1d71d6d5fac066b58d7768af4de2b832e426ec79c30daa94a16"
            ],
            "version": "==2.7"
        },
        "imagesize": {
            "hashes": [
                "sha256:3620cc0cadba3f7475f9940d22431fc4d407269f1be59ec9b8edcca26440cf18",
                "sha256:5b326e4678b6925158ccc66a9fa3122b6106d7c876ee32d7de6ce59385b96315"
            ],
            "version": "==1.0.0"
        },
        "ipykernel": {
            "hashes": [
<<<<<<< HEAD
                "sha256:395f020610e33ffa0b0c9c0cd1a1d927d51ab9aa9f30a7ae36bb0c908a33e89c",
                "sha256:935941dba29d856eee34b8b5261d971bd5012547239ed73ddfff099143748c37",
                "sha256:c091449dd0fad7710ddd9c4a06e8b9e15277da306590bc07a3a1afa6b4453c8f"
            ],
            "version": "==4.8.2"
=======
                "sha256:a706b975376efef98b70e10cd167ab9506cf08a689d689a3c7daf344c15040f6",
                "sha256:c5a498c70f7765c34f3397cf943b069057f5bef4e0218e4cfbb733e9f38fa5fa"
            ],
            "version": "==4.9.0"
>>>>>>> b915835a
        },
        "ipython": {
            "hashes": [
                "sha256:007dcd929c14631f83daff35df0147ea51d1af420da303fd078343878bd5fb62",
                "sha256:b0f2ef9eada4a68ef63ee10b6dde4f35c840035c50fd24265f8052c98947d5a4"
            ],
            "index": "pypi",
            "version": "==6.5.0"
        },
        "ipython-genutils": {
            "hashes": [
                "sha256:72dd37233799e619666c9f639a9da83c34013a73e8bbc79a7a6348d93c61fab8",
                "sha256:eb2e116e75ecef9d4d228fdc66af54269afa26ab4463042e33785b887c628ba8"
            ],
            "version": "==0.2.0"
        },
        "ipywidgets": {
            "hashes": [
                "sha256:100f4ea495e1fa2c1dfeabb68641af2302e65e877003f910be4e29f3aa68a0b2",
                "sha256:fd24a66d82f2ea49e281da7714a7c656340d3ec24dff376b17590fa59469b817"
            ],
            "version": "==7.4.0"
        },
        "isort": {
            "hashes": [
                "sha256:1153601da39a25b14ddc54955dbbacbb6b2d19135386699e2ad58517953b34af",
                "sha256:b9c40e9750f3d77e6e4d441d8b0266cf555e7cdabdcff33c4fd06366ca761ef8",
                "sha256:ec9ef8f4a9bc6f71eec99e1806bfa2de401650d996c59330782b89a5555c1497"
            ],
            "markers": "python_version >= '2.7' and python_version != '3.0.*' and python_version != '3.1.*' and python_version != '3.3.*' and python_version != '3.2.*'",
            "version": "==4.3.4"
        },
        "jedi": {
            "hashes": [
                "sha256:b409ed0f6913a701ed474a614a3bb46e6953639033e31f769ca7581da5bd1ec1",
                "sha256:c254b135fb39ad76e78d4d8f92765ebc9bf92cbc76f49e97ade1d5f5121e1f6f"
            ],
            "version": "==0.12.1"
        },
        "jinja2": {
            "hashes": [
                "sha256:74c935a1b8bb9a3947c50a54766a969d4846290e1e788ea44c1392163723c3bd",
                "sha256:f84be1bb0040caca4cea721fcbbbbd61f9be9464ca236387158b0feea01914a4"
            ],
            "version": "==2.10"
        },
        "jsonschema": {
            "hashes": [
                "sha256:000e68abd33c972a5248544925a0cae7d1125f9bf6c58280d37546b946769a08",
                "sha256:6ff5f3180870836cae40f06fa10419f557208175f13ad7bc26caa77beb1f6e02"
            ],
            "version": "==2.6.0"
        },
        "jupyter": {
            "hashes": [
                "sha256:3e1f86076bbb7c8c207829390305a2b1fe836d471ed54be66a3b8c41e7f46cc7",
                "sha256:5b290f93b98ffbc21c0c7e749f054b3267782166d72fa5e3ed1ed4eaf34a2b78",
                "sha256:d9dc4b3318f310e34c82951ea5d6683f67bed7def4b259fafbfe4f1beb1d8e5f"
            ],
            "index": "pypi",
            "version": "==1.0.0"
        },
        "jupyter-client": {
            "hashes": [
                "sha256:27befcf0446b01e29853014d6a902dd101ad7d7f94e2252b1adca17c3466b761",
                "sha256:59e6d791e22a8002ad0e80b78c6fd6deecab4f9e1b1aa1a22f4213de271b29ea"
            ],
            "version": "==5.2.3"
        },
        "jupyter-console": {
            "hashes": [
                "sha256:3f928b817fc82cda95e431eb4c2b5eb21be5c483c2b43f424761a966bb808094",
                "sha256:545dedd3aaaa355148093c5609f0229aeb121b4852995c2accfa64fe3e0e55cd"
            ],
            "version": "==5.2.0"
        },
        "jupyter-core": {
            "hashes": [
                "sha256:927d713ffa616ea11972534411544589976b2493fc7e09ad946e010aa7eb9970",
                "sha256:ba70754aa680300306c699790128f6fbd8c306ee5927976cbe48adacf240c0b7"
            ],
            "version": "==4.4.0"
        },
        "lazy-object-proxy": {
            "hashes": [
                "sha256:0ce34342b419bd8f018e6666bfef729aec3edf62345a53b537a4dcc115746a33",
                "sha256:1b668120716eb7ee21d8a38815e5eb3bb8211117d9a90b0f8e21722c0758cc39",
                "sha256:209615b0fe4624d79e50220ce3310ca1a9445fd8e6d3572a896e7f9146bbf019",
                "sha256:27bf62cb2b1a2068d443ff7097ee33393f8483b570b475db8ebf7e1cba64f088",
                "sha256:27ea6fd1c02dcc78172a82fc37fcc0992a94e4cecf53cb6d73f11749825bd98b",
                "sha256:2c1b21b44ac9beb0fc848d3993924147ba45c4ebc24be19825e57aabbe74a99e",
                "sha256:2df72ab12046a3496a92476020a1a0abf78b2a7db9ff4dc2036b8dd980203ae6",
                "sha256:320ffd3de9699d3892048baee45ebfbbf9388a7d65d832d7e580243ade426d2b",
                "sha256:50e3b9a464d5d08cc5227413db0d1c4707b6172e4d4d915c1c70e4de0bbff1f5",
                "sha256:5276db7ff62bb7b52f77f1f51ed58850e315154249aceb42e7f4c611f0f847ff",
                "sha256:61a6cf00dcb1a7f0c773ed4acc509cb636af2d6337a08f362413c76b2b47a8dd",
                "sha256:6ae6c4cb59f199d8827c5a07546b2ab7e85d262acaccaacd49b62f53f7c456f7",
                "sha256:7661d401d60d8bf15bb5da39e4dd72f5d764c5aff5a86ef52a042506e3e970ff",
                "sha256:7bd527f36a605c914efca5d3d014170b2cb184723e423d26b1fb2fd9108e264d",
                "sha256:7cb54db3535c8686ea12e9535eb087d32421184eacc6939ef15ef50f83a5e7e2",
                "sha256:7f3a2d740291f7f2c111d86a1c4851b70fb000a6c8883a59660d95ad57b9df35",
                "sha256:81304b7d8e9c824d058087dcb89144842c8e0dea6d281c031f59f0acf66963d4",
                "sha256:933947e8b4fbe617a51528b09851685138b49d511af0b6c0da2539115d6d4514",
                "sha256:94223d7f060301b3a8c09c9b3bc3294b56b2188e7d8179c762a1cda72c979252",
                "sha256:ab3ca49afcb47058393b0122428358d2fbe0408cf99f1b58b295cfeb4ed39109",
                "sha256:bd6292f565ca46dee4e737ebcc20742e3b5be2b01556dafe169f6c65d088875f",
                "sha256:cb924aa3e4a3fb644d0c463cad5bc2572649a6a3f68a7f8e4fbe44aaa6d77e4c",
                "sha256:d0fc7a286feac9077ec52a927fc9fe8fe2fabab95426722be4c953c9a8bede92",
                "sha256:ddc34786490a6e4ec0a855d401034cbd1242ef186c20d79d2166d6a4bd449577",
                "sha256:e34b155e36fa9da7e1b7c738ed7767fc9491a62ec6af70fe9da4a057759edc2d",
                "sha256:e5b9e8f6bda48460b7b143c3821b21b452cb3a835e6bbd5dd33aa0c8d3f5137d",
                "sha256:e81ebf6c5ee9684be8f2c87563880f93eedd56dd2b6146d8a725b50b7e5adb0f",
                "sha256:eb91be369f945f10d3a49f5f9be8b3d0b93a4c2be8f8a5b83b0571b8123e0a7a",
                "sha256:f460d1ceb0e4a5dcb2a652db0904224f367c9b3c1470d5a7683c0480e582468b"
            ],
            "version": "==1.3.1"
        },
        "markupsafe": {
            "hashes": [
                "sha256:a6be69091dac236ea9c6bc7d012beab42010fa914c459791d627dad4910eb665"
            ],
            "version": "==1.0"
        },
        "mccabe": {
            "hashes": [
                "sha256:ab8a6258860da4b6677da4bd2fe5dc2c659cff31b3ee4f7f5d64e79735b80d42",
                "sha256:dd8d182285a0fe56bace7f45b5e7d1a6ebcbf524e8f3bd87eb0f125271b8831f"
            ],
            "version": "==0.6.1"
        },
        "mistune": {
            "hashes": [
                "sha256:b4c512ce2fc99e5a62eb95a4aba4b73e5f90264115c40b70a21e1f7d4e0eac91",
                "sha256:bc10c33bfdcaa4e749b779f62f60d6e12f8215c46a292d05e486b869ae306619"
            ],
            "version": "==0.8.3"
        },
        "more-itertools": {
            "hashes": [
                "sha256:c187a73da93e7a8acc0001572aebc7e3c69daf7bf6881a2cea10650bd4420092",
                "sha256:c476b5d3a34e12d40130bc2f935028b5f636df8f372dc2c1c01dc19681b2039e",
                "sha256:fcbfeaea0be121980e15bc97b3817b5202ca73d0eae185b4550cbfce2a3ebb3d"
            ],
            "version": "==4.3.0"
        },
        "mypy": {
            "hashes": [
                "sha256:673ea75fb750289b7d1da1331c125dc62fc1c3a8db9129bb372ae7b7d5bf300a",
                "sha256:c770605a579fdd4a014e9f0a34b6c7a36ce69b08100ff728e96e27445cef3b3c"
            ],
            "index": "pypi",
            "version": "==0.620"
        },
        "nbconvert": {
            "hashes": [
                "sha256:12b1a4671d4463ab73af6e4cbcc965b62254e05d182cd54995dda0d0ef9e2db9",
                "sha256:260d390b989a647575b8ecae2cd06a9eaead10d396733d6e50185d5ebd08996e"
            ],
            "version": "==5.3.1"
        },
        "nbformat": {
            "hashes": [
                "sha256:b9a0dbdbd45bb034f4f8893cafd6f652ea08c8c1674ba83f2dc55d3955743b0b",
                "sha256:f7494ef0df60766b7cabe0a3651556345a963b74dbc16bc7c18479041170d402"
            ],
            "version": "==4.4.0"
        },
        "notebook": {
            "hashes": [
                "sha256:66dd59e76e755584ae9450eb015c39f55d4bb1d8ec68f2c694d2b3cba7bf5c7e",
                "sha256:e2c8e931cc19db4f8c63e6a396efbc13a228b2cb5b2919df011b946f28239a08"
            ],
            "version": "==5.6.0"
        },
        "packaging": {
            "hashes": [
                "sha256:e9215d2d2535d3ae866c3d6efc77d5b24a0192cce0ff20e42896cc0664f889c0",
                "sha256:f019b770dd64e585a99714f1fd5e01c7a8f11b45635aa953fd41c689a657375b"
            ],
            "version": "==17.1"
        },
        "pandocfilters": {
            "hashes": [
                "sha256:b3dd70e169bb5449e6bc6ff96aea89c5eea8c5f6ab5e207fc2f521a2cf4a0da9"
            ],
            "version": "==1.4.2"
        },
        "parso": {
            "hashes": [
                "sha256:35704a43a3c113cce4de228ddb39aab374b8004f4f2407d070b6a2ca784ce8a2",
                "sha256:895c63e93b94ac1e1690f5fdd40b65f07c8171e3e53cbd7793b5b96c0e0a7f24"
            ],
            "version": "==0.3.1"
        },
        "pathtools": {
            "hashes": [
                "sha256:7c35c5421a39bb82e58018febd90e3b6e5db34c5443aaaf742b3f33d4655f1c0"
            ],
            "version": "==0.1.2"
        },
        "pexpect": {
            "hashes": [
                "sha256:2a8e88259839571d1251d278476f3eec5db26deb73a70be5ed5dc5435e418aba",
                "sha256:3fbd41d4caf27fa4a377bfd16fef87271099463e6fa73e92a52f92dfee5d425b"
            ],
            "markers": "sys_platform != 'win32'",
            "version": "==4.6.0"
        },
        "pickleshare": {
            "hashes": [
                "sha256:84a9257227dfdd6fe1b4be1319096c20eb85ff1e82c7932f36efccfe1b09737b",
                "sha256:c9a2541f25aeabc070f12f452e1f2a8eae2abd51e1cd19e8430402bdf4c1d8b5"
            ],
            "version": "==0.7.4"
        },
        "pluggy": {
            "hashes": [
                "sha256:6e3836e39f4d36ae72840833db137f7b7d35105079aee6ec4a62d9f80d594dd1",
                "sha256:95eb8364a4708392bae89035f45341871286a333f749c3141c20573d2b3876e1"
            ],
            "markers": "python_version >= '2.7' and python_version != '3.0.*' and python_version != '3.1.*' and python_version != '3.3.*' and python_version != '3.2.*'",
            "version": "==0.7.1"
        },
        "prometheus-client": {
            "hashes": [
                "sha256:17bc24c09431644f7c65d7bce9f4237252308070b6395d6d8e87767afe867e24"
            ],
            "version": "==0.3.1"
        },
        "prompt-toolkit": {
            "hashes": [
                "sha256:1df952620eccb399c53ebb359cc7d9a8d3a9538cb34c5a1344bdbeb29fbcc381",
                "sha256:3f473ae040ddaa52b52f97f6b4a493cfa9f5920c255a12dc56a7d34397a398a4",
                "sha256:858588f1983ca497f1cf4ffde01d978a3ea02b01c8a26a8bbc5cd2e66d816917"
            ],
            "version": "==1.0.15"
        },
        "ptyprocess": {
            "hashes": [
                "sha256:923f299cc5ad920c68f2bc0bc98b75b9f838b93b599941a6b63ddbc2476394c0",
                "sha256:d7cc528d76e76342423ca640335bd3633420dc1366f258cb31d05e865ef5ca1f"
            ],
            "markers": "os_name != 'nt'",
            "version": "==0.6.0"
        },
        "py": {
            "hashes": [
                "sha256:06a30435d058473046be836d3fc4f27167fd84c45b99704f2fb5509ef61f9af1",
                "sha256:50402e9d1c9005d759426988a492e0edaadb7f4e68bcddfea586bc7432d009c6"
            ],
            "markers": "python_version != '3.0.*' and python_version != '3.3.*' and python_version != '3.2.*' and python_version != '3.1.*' and python_version >= '2.7'",
            "version": "==1.6.0"
        },
        "pycodestyle": {
            "hashes": [
                "sha256:682256a5b318149ca0d2a9185d365d8864a768a28db66a84a2ea946bcc426766",
                "sha256:6c4245ade1edfad79c3446fadfc96b0de2759662dc29d07d80a6f27ad1ca6ba9"
            ],
            "version": "==2.3.1"
        },
        "pyflakes": {
            "hashes": [
                "sha256:08bd6a50edf8cffa9fa09a463063c425ecaaf10d1eb0335a7e8b1401aef89e6f",
                "sha256:8d616a382f243dbf19b54743f280b80198be0bca3a5396f1d2e1fca6223e8805"
            ],
            "version": "==1.6.0"
        },
        "pygments": {
            "hashes": [
                "sha256:78f3f434bcc5d6ee09020f92ba487f95ba50f1e3ef83ae96b9d5ffa1bab25c5d",
                "sha256:dbae1046def0efb574852fab9e90209b23f556367b5a320c0bcb871c77c3e8cc"
            ],
            "version": "==2.2.0"
        },
        "pylint": {
            "hashes": [
                "sha256:1d6d3622c94b4887115fe5204982eee66fdd8a951cf98635ee5caee6ec98c3ec",
                "sha256:31142f764d2a7cd41df5196f9933b12b7ee55e73ef12204b648ad7e556c119fb"
            ],
            "index": "pypi",
            "version": "==2.1.1"
        },
        "pyparsing": {
            "hashes": [
                "sha256:0832bcf47acd283788593e7a0f542407bd9550a55a8a8435214a1960e04bcb04",
                "sha256:fee43f17a9c4087e7ed1605bd6df994c6173c1e977d7ade7b651292fab2bd010"
            ],
            "version": "==2.2.0"
        },
        "pytest": {
            "hashes": [
                "sha256:2d7c49e931316cc7d1638a3e5f54f5d7b4e5225972b3c9838f3584788d27f349",
                "sha256:ad0c7db7b5d4081631e0155f5c61b80ad76ce148551aaafe3a718d65a7508b18"
            ],
            "index": "pypi",
            "version": "==3.7.4"
        },
        "pytest-cov": {
            "hashes": [
                "sha256:03aa752cf11db41d281ea1d807d954c4eda35cfa1b21d6971966cc041bbf6e2d",
                "sha256:890fe5565400902b0c78b5357004aab1c814115894f4f21370e2433256a3eeec"
            ],
            "index": "pypi",
            "version": "==2.5.1"
        },
        "pytest-runner": {
            "hashes": [
                "sha256:d23f117be39919f00dd91bffeb4f15e031ec797501b717a245e377aee0f577be",
                "sha256:d987fec1e31287592ffe1cb823a8c613c533db4c6aaca0ee1191dbc91e2fcc61"
            ],
            "index": "pypi",
            "version": "==4.2"
        },
        "python-dateutil": {
            "hashes": [
                "sha256:1adb80e7a782c12e52ef9a8182bebeb73f1d7e24e374397af06fb4956c8dc5c0",
                "sha256:e27001de32f627c22380a688bcc43ce83504a7bc5da472209b4c70f02829f0b8"
            ],
            "version": "==2.7.3"
        },
        "pytz": {
            "hashes": [
                "sha256:a061aa0a9e06881eb8b3b2b43f05b9439d6583c206d0a6c340ff72a7b6669053",
                "sha256:ffb9ef1de172603304d9d2819af6f5ece76f2e85ec10692a524dd876e72bf277"
            ],
            "version": "==2018.5"
        },
        "pyyaml": {
            "hashes": [
                "sha256:3d7da3009c0f3e783b2c873687652d83b1bbfd5c88e9813fb7e5b03c0dd3108b",
                "sha256:3ef3092145e9b70e3ddd2c7ad59bdd0252a94dfe3949721633e41344de00a6bf",
                "sha256:40c71b8e076d0550b2e6380bada1f1cd1017b882f7e16f09a65be98e017f211a",
                "sha256:558dd60b890ba8fd982e05941927a3911dc409a63dcb8b634feaa0cda69330d3",
                "sha256:a7c28b45d9f99102fa092bb213aa12e0aaf9a6a1f5e395d36166639c1f96c3a1",
                "sha256:aa7dd4a6a427aed7df6fb7f08a580d68d9b118d90310374716ae90b710280af1",
                "sha256:bc558586e6045763782014934bfaf39d48b8ae85a2713117d16c39864085c613",
                "sha256:d46d7982b62e0729ad0175a9bc7e10a566fc07b224d2c79fafb5e032727eaa04",
                "sha256:d5eef459e30b09f5a098b9cea68bebfeb268697f78d647bd255a085371ac7f3f",
                "sha256:e01d3203230e1786cd91ccfdc8f8454c8069c91bee3962ad93b87a4b2860f537",
                "sha256:e170a9e6fcfd19021dd29845af83bb79236068bf5fd4df3327c1be18182b2531"
            ],
            "version": "==3.13"
        },
        "pyzmq": {
            "hashes": [
                "sha256:25a0715c8f69cf72f67cfe5a68a3f3ed391c67c063d2257bec0fe7fc2c7f08f8",
                "sha256:2bab63759632c6b9e0d5bf19cc63c3b01df267d660e0abcf230cf0afaa966349",
                "sha256:30ab49d99b24bf0908ebe1cdfa421720bfab6f93174e4883075b7ff38cc555ba",
                "sha256:32c7ca9fc547a91e3c26fc6080b6982e46e79819e706eb414dd78f635a65d946",
                "sha256:41219ae72b3cc86d97557fe5b1ef5d1adc1057292ec597b50050874a970a39cf",
                "sha256:4b8c48a9a13cea8f1f16622f9bd46127108af14cd26150461e3eab71e0de3e46",
                "sha256:55724997b4a929c0d01b43c95051318e26ddbae23565018e138ae2dc60187e59",
                "sha256:65f0a4afae59d4fc0aad54a917ab599162613a761b760ba167d66cc646ac3786",
                "sha256:6f88591a8b246f5c285ee6ce5c1bf4f6bd8464b7f090b1333a446b6240a68d40",
                "sha256:75022a4c60dcd8765bb9ca32f6de75a0ec83b0d96e0309dc479f4c7b21f26cb7",
                "sha256:76ea493bfab18dcb090d825f3662b5612e2def73dffc196d51a5194b0294a81d",
                "sha256:7b60c045b80709e4e3c085bab9b691e71761b44c2b42dbb047b8b498e7bc16b3",
                "sha256:8e6af2f736734aef8ed6f278f9f552ec7f37b1a6b98e59b887484a840757f67d",
                "sha256:9ac2298e486524331e26390eac14e4627effd3f8e001d4266ed9d8f1d2d31cce",
                "sha256:9ba650f493a9bc1f24feca1d90fce0e5dd41088a252ac9840131dfbdbf3815ca",
                "sha256:a02a4a385e394e46012dc83d2e8fd6523f039bb52997c1c34a2e0dd49ed839c1",
                "sha256:a3ceee84114d9f5711fa0f4db9c652af0e4636c89eabc9b7f03a3882569dd1ed",
                "sha256:a72b82ac1910f2cf61a49139f4974f994984475f771b0faa730839607eeedddf",
                "sha256:ab136ac51027e7c484c53138a0fab4a8a51e80d05162eb7b1585583bcfdbad27",
                "sha256:c095b224300bcac61e6c445e27f9046981b1ac20d891b2f1714da89d34c637c8",
                "sha256:c5cc52d16c06dc2521340d69adda78a8e1031705924e103c0eb8fc8af861d810",
                "sha256:d612e9833a89e8177f8c1dc68d7b4ff98d3186cd331acd616b01bbdab67d3a7b",
                "sha256:e828376a23c66c6fe90dcea24b4b72cd774f555a6ee94081670872918df87a19",
                "sha256:e9767c7ab2eb552796440168d5c6e23a99ecaade08dda16266d43ad461730192",
                "sha256:ebf8b800d42d217e4710d1582b0c8bff20cdcb4faad7c7213e52644034300924"
            ],
            "markers": "python_version != '3.1*' and python_version != '3.2*' and python_version != '3.0*' and python_version >= '2.7'",
            "version": "==17.1.2"
        },
        "qtconsole": {
            "hashes": [
                "sha256:298431d376d71a02eb1a04fe6e72dd4beb82b83423d58b17d532e0af838e62fa",
                "sha256:7870b19e6a6b0ab3acc09ee65463c0ca7568b3a01a6902d7c4e1ed2c4fc4e176"
            ],
            "version": "==4.4.1"
        },
        "requests": {
            "hashes": [
                "sha256:63b52e3c866428a224f97cab011de738c36aec0185aa91cfacd418b5d58911d1",
                "sha256:ec22d826a36ed72a7358ff3fe56cbd4ba69dd7a6718ffd450ff0e9df7a47ce6a"
            ],
            "markers": "python_version < '4' and python_version != '3.0.*' and python_version >= '2.6' and python_version != '3.1.*' and python_version != '3.3.*' and python_version != '3.2.*'",
            "version": "==2.19.1"
        },
        "send2trash": {
            "hashes": [
                "sha256:60001cc07d707fe247c94f74ca6ac0d3255aabcb930529690897ca2a39db28b2",
                "sha256:f1691922577b6fa12821234aeb57599d887c4900b9ca537948d2dac34aea888b"
            ],
            "version": "==1.5.0"
        },
        "simplegeneric": {
            "hashes": [
                "sha256:dc972e06094b9af5b855b3df4a646395e43d1c9d0d39ed345b7393560d0b9173"
            ],
            "version": "==0.8.1"
        },
        "six": {
            "hashes": [
                "sha256:70e8a77beed4562e7f14fe23a786b54f6296e34344c23bc42f07b15018ff98e9",
                "sha256:832dc0e10feb1aa2c68dcc57dbb658f1c7e65b9b61af69048abc87a2db00a0eb"
            ],
            "version": "==1.11.0"
        },
        "snowballstemmer": {
            "hashes": [
                "sha256:919f26a68b2c17a7634da993d91339e288964f93c274f1343e3bbbe2096e1128",
                "sha256:9f3bcd3c401c3e862ec0ebe6d2c069ebc012ce142cce209c098ccb5b09136e89"
            ],
            "version": "==1.2.1"
        },
        "sphinx": {
            "hashes": [
                "sha256:a07050845cc9a2f4026a6035cc8ed795a5ce7be6528bbc82032385c10807dfe7",
                "sha256:d719de667218d763e8fd144b7fcfeefd8d434a6201f76bf9f0f0c1fa6f47fcdb"
            ],
            "index": "pypi",
            "version": "==1.7.8"
        },
        "sphinxcontrib-websupport": {
            "hashes": [
                "sha256:68ca7ff70785cbe1e7bccc71a48b5b6d965d79ca50629606c7861a21b206d9dd",
                "sha256:9de47f375baf1ea07cdb3436ff39d7a9c76042c10a769c52353ec46e4e8fc3b9"
            ],
            "markers": "python_version >= '2.7' and python_version != '3.0.*' and python_version != '3.1.*' and python_version != '3.3.*' and python_version != '3.2.*'",
            "version": "==1.1.0"
        },
        "terminado": {
            "hashes": [
                "sha256:55abf9ade563b8f9be1f34e4233c7b7bde726059947a593322e8a553cc4c067a",
                "sha256:65011551baff97f5414c67018e908110693143cfbaeb16831b743fe7cad8b927"
            ],
            "version": "==0.8.1"
        },
        "testpath": {
            "hashes": [
                "sha256:039fa6a6c9fd3488f8336d23aebbfead5fa602c4a47d49d83845f55a595ec1b4",
                "sha256:0d5337839c788da5900df70f8e01015aec141aa3fe7936cb0d0a2953f7ac7609"
            ],
            "version": "==0.3.1"
        },
        "tornado": {
            "hashes": [
                "sha256:1c0816fc32b7d31b98781bd8ebc7a9726d7dce67407dc353a2e66e697e138448",
                "sha256:4f66a2172cb947387193ca4c2c3e19131f1c70fa8be470ddbbd9317fd0801582",
                "sha256:5327ba1a6c694e0149e7d9126426b3704b1d9d520852a3e4aa9fc8fe989e4046",
                "sha256:6a7e8657618268bb007646b9eae7661d0b57f13efc94faa33cd2588eae5912c9",
                "sha256:a9b14804783a1d77c0bd6c66f7a9b1196cbddfbdf8bceb64683c5ae60bd1ec6f",
                "sha256:c58757e37c4a3172949c99099d4d5106e4d7b63aa0617f9bb24bfbff712c7866",
                "sha256:d8984742ce86c0855cccecd5c6f54a9f7532c983947cff06f3a0e2115b47f85c"
            ],
            "markers": "python_version != '3.3.*' and python_version != '3.1.*' and python_version != '3.0.*' and python_version != '3.2.*' and python_version >= '2.7'",
            "version": "==5.1"
        },
        "tox": {
            "hashes": [
                "sha256:37cf240781b662fb790710c6998527e65ca6851eace84d1595ee71f7af4e85f7",
                "sha256:eb61aa5bcce65325538686f09848f04ef679b5cd9b83cc491272099b28739600"
            ],
            "index": "pypi",
            "version": "==3.2.1"
        },
        "traitlets": {
            "hashes": [
                "sha256:9c4bd2d267b7153df9152698efb1050a5d84982d3384a37b2c1f7723ba3e7835",
                "sha256:c6cb5e6f57c5a9bdaa40fa71ce7b4af30298fbab9ece9815b5d995ab6217c7d9"
            ],
            "version": "==4.3.2"
        },
        "typed-ast": {
            "hashes": [
                "sha256:0948004fa228ae071054f5208840a1e88747a357ec1101c17217bfe99b299d58",
                "sha256:10703d3cec8dcd9eef5a630a04056bbc898abc19bac5691612acba7d1325b66d",
                "sha256:1f6c4bd0bdc0f14246fd41262df7dfc018d65bb05f6e16390b7ea26ca454a291",
                "sha256:25d8feefe27eb0303b73545416b13d108c6067b846b543738a25ff304824ed9a",
                "sha256:29464a177d56e4e055b5f7b629935af7f49c196be47528cc94e0a7bf83fbc2b9",
                "sha256:2e214b72168ea0275efd6c884b114ab42e316de3ffa125b267e732ed2abda892",
                "sha256:3e0d5e48e3a23e9a4d1a9f698e32a542a4a288c871d33ed8df1b092a40f3a0f9",
                "sha256:519425deca5c2b2bdac49f77b2c5625781abbaf9a809d727d3a5596b30bb4ded",
                "sha256:57fe287f0cdd9ceaf69e7b71a2e94a24b5d268b35df251a88fef5cc241bf73aa",
                "sha256:668d0cec391d9aed1c6a388b0d5b97cd22e6073eaa5fbaa6d2946603b4871efe",
                "sha256:68ba70684990f59497680ff90d18e756a47bf4863c604098f10de9716b2c0bdd",
                "sha256:6de012d2b166fe7a4cdf505eee3aaa12192f7ba365beeefaca4ec10e31241a85",
                "sha256:79b91ebe5a28d349b6d0d323023350133e927b4de5b651a8aa2db69c761420c6",
                "sha256:8550177fa5d4c1f09b5e5f524411c44633c80ec69b24e0e98906dd761941ca46",
                "sha256:898f818399cafcdb93cbbe15fc83a33d05f18e29fb498ddc09b0214cdfc7cd51",
                "sha256:94b091dc0f19291adcb279a108f5d38de2430411068b219f41b343c03b28fb1f",
                "sha256:a26863198902cda15ab4503991e8cf1ca874219e0118cbf07c126bce7c4db129",
                "sha256:a8034021801bc0440f2e027c354b4eafd95891b573e12ff0418dec385c76785c",
                "sha256:bc978ac17468fe868ee589c795d06777f75496b1ed576d308002c8a5756fb9ea",
                "sha256:c05b41bc1deade9f90ddc5d988fe506208019ebba9f2578c622516fd201f5863",
                "sha256:c9b060bd1e5a26ab6e8267fd46fc9e02b54eb15fffb16d112d4c7b1c12987559",
                "sha256:edb04bdd45bfd76c8292c4d9654568efaedf76fe78eb246dde69bdb13b2dad87",
                "sha256:f19f2a4f547505fe9072e15f6f4ae714af51b5a681a97f187971f50c283193b6"
            ],
            "markers": "python_version < '3.7' and implementation_name == 'cpython'",
            "version": "==1.1.0"
        },
        "urllib3": {
            "hashes": [
                "sha256:a68ac5e15e76e7e5dd2b8f94007233e01effe3e50e8daddf69acfd81cb686baf",
                "sha256:b5725a0bd4ba422ab0e66e89e030c806576753ea3ee08554382c14e685d117b5"
            ],
            "markers": "python_version < '4' and python_version != '3.0.*' and python_version >= '2.6' and python_version != '3.1.*' and python_version != '3.3.*' and python_version != '3.2.*'",
            "version": "==1.23"
        },
        "virtualenv": {
            "hashes": [
                "sha256:2ce32cd126117ce2c539f0134eb89de91a8413a29baac49cbab3eb50e2026669",
                "sha256:ca07b4c0b54e14a91af9f34d0919790b016923d157afda5efdde55c96718f752"
            ],
            "markers": "python_version != '3.0.*' and python_version != '3.1.*' and python_version >= '2.7' and python_version != '3.2.*'",
            "version": "==16.0.0"
        },
        "watchdog": {
            "hashes": [
                "sha256:965f658d0732de3188211932aeb0bb457587f04f63ab4c1e33eab878e9de961d"
            ],
            "index": "pypi",
            "version": "==0.9.0"
        },
        "wcwidth": {
            "hashes": [
                "sha256:3df37372226d6e63e1b1e1eda15c594bca98a22d33a23832a90998faa96bc65e",
                "sha256:f4ebe71925af7b40a864553f761ed559b43544f8f71746c2d756c7fe788ade7c"
            ],
            "version": "==0.1.7"
        },
        "webencodings": {
            "hashes": [
                "sha256:a0af1213f3c2226497a97e2b3aa01a7e4bee4f403f95be16fc9acd2947514a78",
                "sha256:b36a1c245f2d304965eb4e0a82848379241dc04b865afcc4aab16748587e1923"
            ],
            "version": "==0.5.1"
        },
        "wcwidth": {
            "hashes": [
                "sha256:3df37372226d6e63e1b1e1eda15c594bca98a22d33a23832a90998faa96bc65e",
                "sha256:f4ebe71925af7b40a864553f761ed559b43544f8f71746c2d756c7fe788ade7c"
            ],
            "version": "==0.1.7"
        },
        "webencodings": {
            "hashes": [
                "sha256:a0af1213f3c2226497a97e2b3aa01a7e4bee4f403f95be16fc9acd2947514a78",
                "sha256:b36a1c245f2d304965eb4e0a82848379241dc04b865afcc4aab16748587e1923"
            ],
            "version": "==0.5.1"
        },
        "wheel": {
            "hashes": [
                "sha256:0a2e54558a0628f2145d2fc822137e322412115173e8a2ddbe1c9024338ae83c",
                "sha256:80044e51ec5bbf6c894ba0bc48d26a8c20a9ba629f4ca19ea26ecfcf87685f5f"
            ],
            "index": "pypi",
            "version": "==0.31.1"
        },
        "widgetsnbextension": {
            "hashes": [
                "sha256:7e8fc9688d4fb68c96537ce00604cf8d3bbf48bd348f2c4dfb91174c308b1e10",
                "sha256:c9d6e426a1d79d132b57b93b368feba2c66eb7b0fd34bdb901716b4b88e94497"
            ],
            "version": "==3.4.0"
        },
        "wrapt": {
            "hashes": [
                "sha256:d4d560d479f2c21e1b5443bbd15fe7ec4b37fe7e53d335d3b9b0a7b1226fe3c6"
            ],
            "version": "==1.10.11"
        }
    }
}<|MERGE_RESOLUTION|>--- conflicted
+++ resolved
@@ -117,10 +117,10 @@
         },
         "attrs": {
             "hashes": [
-                "sha256:4b90b09eeeb9b88c35bc642cbac057e45a5fd85367b985bd2809c62b7b939265",
-                "sha256:e0d0eb91441a3b53dab4d9b743eafc1ac44476296a2053b6ca3af0b139faf87b"
-            ],
-            "version": "==18.1.0"
+                "sha256:10cbf6e27dbce8c30807caf056c8eb50917e0eaafe86347671b57254006c3e69",
+                "sha256:ca4be454458f9dec299268d472aaa5a11f67a4ff70093396e1ceae9c76cf4bbb"
+            ],
+            "version": "==18.2.0"
         },
         "babel": {
             "hashes": [
@@ -209,6 +209,13 @@
             ],
             "version": "==4.3.0"
         },
+        "defusedxml": {
+            "hashes": [
+                "sha256:24d7f2f94f7f3cb6061acb215685e5125fbcdc40a857eff9de22518820b0a4f4",
+                "sha256:702a91ade2968a82beb0db1e0766a6a273f33d4616a6ce8cde475d8e09853b20"
+            ],
+            "version": "==0.5.0"
+        },
         "docutils": {
             "hashes": [
                 "sha256:02aec4bd92ab067f6ff27a38a38a41173bf01bed8f89157768c1573f53e474a6",
@@ -249,25 +256,19 @@
         },
         "imagesize": {
             "hashes": [
-                "sha256:3620cc0cadba3f7475f9940d22431fc4d407269f1be59ec9b8edcca26440cf18",
-                "sha256:5b326e4678b6925158ccc66a9fa3122b6106d7c876ee32d7de6ce59385b96315"
-            ],
-            "version": "==1.0.0"
+                "sha256:3f349de3eb99145973fefb7dbe38554414e5c30abd0c8e4b970a7c9d09f3a1d8",
+                "sha256:f3832918bc3c66617f92e35f5d70729187676313caa60c187eb0f28b8fe5e3b5"
+            ],
+            "markers": "python_version != '3.3.*' and python_version != '3.1.*' and python_version != '3.0.*' and python_version != '3.2.*' and python_version >= '2.7'",
+            "version": "==1.1.0"
         },
         "ipykernel": {
             "hashes": [
-<<<<<<< HEAD
-                "sha256:395f020610e33ffa0b0c9c0cd1a1d927d51ab9aa9f30a7ae36bb0c908a33e89c",
-                "sha256:935941dba29d856eee34b8b5261d971bd5012547239ed73ddfff099143748c37",
-                "sha256:c091449dd0fad7710ddd9c4a06e8b9e15277da306590bc07a3a1afa6b4453c8f"
-            ],
-            "version": "==4.8.2"
-=======
+                "sha256:00d88b7e628e4e893359119b894451611214bce09776a3bf8248fe42cb48ada6",
                 "sha256:a706b975376efef98b70e10cd167ab9506cf08a689d689a3c7daf344c15040f6",
                 "sha256:c5a498c70f7765c34f3397cf943b069057f5bef4e0218e4cfbb733e9f38fa5fa"
             ],
             "version": "==4.9.0"
->>>>>>> b915835a
         },
         "ipython": {
             "hashes": [
@@ -286,10 +287,10 @@
         },
         "ipywidgets": {
             "hashes": [
-                "sha256:100f4ea495e1fa2c1dfeabb68641af2302e65e877003f910be4e29f3aa68a0b2",
-                "sha256:fd24a66d82f2ea49e281da7714a7c656340d3ec24dff376b17590fa59469b817"
-            ],
-            "version": "==7.4.0"
+                "sha256:ba46e7228b951191c2288478a6f321c67013c0674aff074c8ad32a9723729e1d",
+                "sha256:d2bea16c0f08df978f63b58c9e91ac4c4bcc0ba5f90ca9a34c310678597542c3"
+            ],
+            "version": "==7.4.1"
         },
         "isort": {
             "hashes": [
@@ -423,10 +424,10 @@
         },
         "nbconvert": {
             "hashes": [
-                "sha256:12b1a4671d4463ab73af6e4cbcc965b62254e05d182cd54995dda0d0ef9e2db9",
-                "sha256:260d390b989a647575b8ecae2cd06a9eaead10d396733d6e50185d5ebd08996e"
-            ],
-            "version": "==5.3.1"
+                "sha256:08d21cf4203fabafd0d09bbd63f06131b411db8ebeede34b0fd4be4548351779",
+                "sha256:a8a2749f972592aa9250db975304af6b7337f32337e523a2c995cc9e12c07807"
+            ],
+            "version": "==5.4.0"
         },
         "nbformat": {
             "hashes": [
@@ -559,19 +560,19 @@
         },
         "pytest": {
             "hashes": [
-                "sha256:2d7c49e931316cc7d1638a3e5f54f5d7b4e5225972b3c9838f3584788d27f349",
-                "sha256:ad0c7db7b5d4081631e0155f5c61b80ad76ce148551aaafe3a718d65a7508b18"
-            ],
-            "index": "pypi",
-            "version": "==3.7.4"
+                "sha256:453cbbbe5ce6db38717d282b758b917de84802af4288910c12442984bde7b823",
+                "sha256:a8a07f84e680482eb51e244370aaf2caa6301ef265f37c2bdefb3dd3b663f99d"
+            ],
+            "index": "pypi",
+            "version": "==3.8.0"
         },
         "pytest-cov": {
             "hashes": [
-                "sha256:03aa752cf11db41d281ea1d807d954c4eda35cfa1b21d6971966cc041bbf6e2d",
-                "sha256:890fe5565400902b0c78b5357004aab1c814115894f4f21370e2433256a3eeec"
-            ],
-            "index": "pypi",
-            "version": "==2.5.1"
+                "sha256:513c425e931a0344944f84ea47f3956be0e416d95acbd897a44970c8d926d5d7",
+                "sha256:e360f048b7dae3f2f2a9a4d067b2dd6b6a015d384d1577c994a43f3f7cbad762"
+            ],
+            "index": "pypi",
+            "version": "==2.6.0"
         },
         "pytest-runner": {
             "hashes": [
@@ -686,11 +687,11 @@
         },
         "sphinx": {
             "hashes": [
-                "sha256:a07050845cc9a2f4026a6035cc8ed795a5ce7be6528bbc82032385c10807dfe7",
-                "sha256:d719de667218d763e8fd144b7fcfeefd8d434a6201f76bf9f0f0c1fa6f47fcdb"
-            ],
-            "index": "pypi",
-            "version": "==1.7.8"
+                "sha256:217a7705adcb573da5bbe1e0f5cab4fa0bd89fd9342c9159121746f593c2d5a4",
+                "sha256:a602513f385f1d5785ff1ca420d9c7eb1a1b63381733b2f0ea8188a391314a86"
+            ],
+            "index": "pypi",
+            "version": "==1.7.9"
         },
         "sphinxcontrib-websupport": {
             "hashes": [
@@ -808,20 +809,6 @@
             ],
             "version": "==0.5.1"
         },
-        "wcwidth": {
-            "hashes": [
-                "sha256:3df37372226d6e63e1b1e1eda15c594bca98a22d33a23832a90998faa96bc65e",
-                "sha256:f4ebe71925af7b40a864553f761ed559b43544f8f71746c2d756c7fe788ade7c"
-            ],
-            "version": "==0.1.7"
-        },
-        "webencodings": {
-            "hashes": [
-                "sha256:a0af1213f3c2226497a97e2b3aa01a7e4bee4f403f95be16fc9acd2947514a78",
-                "sha256:b36a1c245f2d304965eb4e0a82848379241dc04b865afcc4aab16748587e1923"
-            ],
-            "version": "==0.5.1"
-        },
         "wheel": {
             "hashes": [
                 "sha256:0a2e54558a0628f2145d2fc822137e322412115173e8a2ddbe1c9024338ae83c",
@@ -832,10 +819,10 @@
         },
         "widgetsnbextension": {
             "hashes": [
-                "sha256:7e8fc9688d4fb68c96537ce00604cf8d3bbf48bd348f2c4dfb91174c308b1e10",
-                "sha256:c9d6e426a1d79d132b57b93b368feba2c66eb7b0fd34bdb901716b4b88e94497"
-            ],
-            "version": "==3.4.0"
+                "sha256:8b3b32f522507744096609bc9a36cc0cc83fe8b61ba16f16eebb83d7d79e2686",
+                "sha256:bd2a92a68cb783b33abb47a23e0d1d9638c0d250a0d17633c262172d76641dd8"
+            ],
+            "version": "==3.4.1"
         },
         "wrapt": {
             "hashes": [
